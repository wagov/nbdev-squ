name: Build and upload docs to GitHub Pages

# Allow only one concurrent deployment, skipping runs queued between the run in-progress and latest queued.
# However, do NOT cancel in-progress runs as we want to allow these production deployments to complete.
concurrency:
  group: "pages"
  cancel-in-progress: false

on:
  push:
    branches: ["main"]
  workflow_dispatch:

jobs:
  deploy:
    runs-on: ubuntu-latest
    environment:
      name: github-pages
      url: ${{ steps.deployment.outputs.page_url }}
    # Sets permissions of the GITHUB_TOKEN to allow deployment to GitHub Pages
    permissions:
      contents: read
      pages: write
      id-token: write
    steps: 
    - name: Harden Runner
      uses: step-security/harden-runner@4d991eb9b905ef189e4c376166672c3f2f230481 # v2.11.0
      with:
        egress-policy: block
        allowed-endpoints: >
          api.github.com:443
          download.pytorch.org:443
          files.pythonhosted.org:443
          github.com:443
          objects.githubusercontent.com:443
          pypi.org:443
          quarto.org:443
          registry.npmjs.org:443
          www.quarto.org:443
    - uses: actions/checkout@11bd71901bbe5b1630ceea73d27597364c9af683 # v4.2.2
<<<<<<< HEAD
    - uses: extractions/setup-just@v2
    - uses: actions/setup-python@a26af69be951a213d495a4c3e4e4022e16d87065 # v5.6.0
=======
    - uses: extractions/setup-just@v3
    - uses: actions/setup-python@42375524e23c412d93fb67b49958b491fce71c38 # v5.4.0
>>>>>>> 2ada358a
      with:
        python-version: '3.12'
    - uses: quarto-dev/quarto-actions/setup@9e48da27e184aa238fcb49f5db75469626d43adb # v2.1.9
    - run: just install
    - name: Setup Pages
      uses: actions/configure-pages@983d7736d9b0ae728b81ab479565c72886d7745b # v5.0.0
    - name: Upload artifact
      uses: actions/upload-pages-artifact@56afc609e74202658d3ffba0e8f6dda462b719fa # v3.0.1
      with:
        # Upload built _docs
        path: '_docs'
    - name: Deploy to GitHub Pages
      id: deployment
      uses: actions/deploy-pages@d6db90164ac5ed86f2b6aed7e0febac5b3c0c03e # v4.0.5<|MERGE_RESOLUTION|>--- conflicted
+++ resolved
@@ -38,13 +38,8 @@
           registry.npmjs.org:443
           www.quarto.org:443
     - uses: actions/checkout@11bd71901bbe5b1630ceea73d27597364c9af683 # v4.2.2
-<<<<<<< HEAD
-    - uses: extractions/setup-just@v2
+    - uses: extractions/setup-just@v3
     - uses: actions/setup-python@a26af69be951a213d495a4c3e4e4022e16d87065 # v5.6.0
-=======
-    - uses: extractions/setup-just@v3
-    - uses: actions/setup-python@42375524e23c412d93fb67b49958b491fce71c38 # v5.4.0
->>>>>>> 2ada358a
       with:
         python-version: '3.12'
     - uses: quarto-dev/quarto-actions/setup@9e48da27e184aa238fcb49f5db75469626d43adb # v2.1.9
