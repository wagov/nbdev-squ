name: Build and upload docs to GitHub Pages

# Allow only one concurrent deployment, skipping runs queued between the run in-progress and latest queued.
# However, do NOT cancel in-progress runs as we want to allow these production deployments to complete.
concurrency:
  group: "pages"
  cancel-in-progress: false

on:
  push:
    branches: ["main"]
  workflow_dispatch:

jobs:
  deploy:
    runs-on: ubuntu-latest
    environment:
      name: github-pages
      url: ${{ steps.deployment.outputs.page_url }}
    # Sets permissions of the GITHUB_TOKEN to allow deployment to GitHub Pages
    permissions:
      contents: read
      pages: write
      id-token: write
    steps: 
    - name: Harden Runner
      uses: step-security/harden-runner@17d0e2bd7d51742c71671bd19fa12bdc9d40a3d6 # v2.8.1
      with:
        egress-policy: block
        allowed-endpoints: >
          api.github.com:443
          download.pytorch.org:443
          files.pythonhosted.org:443
          github.com:443
          objects.githubusercontent.com:443
          pypi.org:443
          quarto.org:443
          registry.npmjs.org:443
          www.quarto.org:443
<<<<<<< HEAD
    - uses: actions/checkout@692973e3d937129bcbf40652eb9f2f61becf3332 # v4.1.7
    - uses: actions/setup-python@82c7e631bb3cdc910f68e0081d67478d79c6982d # v5.1.0
=======
    - uses: actions/checkout@a5ac7e51b41094c92402da3b24376905380afc29 # v4.1.6
    - uses: actions/setup-python@39cd14951b08e74b54015e9e001cdefcf80e669f # v5.1.1
>>>>>>> 30de0a74
      with:
        python-version: '3.11'
    - uses: quarto-dev/quarto-actions/setup@c1b50d36cf3c22b3dc7e530bd1b36634e824e545 # v2.1.4
    - run: python install.py
    - name: Setup Pages
      uses: actions/configure-pages@983d7736d9b0ae728b81ab479565c72886d7745b # v5.0.0
    - name: Upload artifact
      uses: actions/upload-pages-artifact@56afc609e74202658d3ffba0e8f6dda462b719fa # v3.0.1
      with:
        # Upload built _docs
        path: '_docs'
    - name: Deploy to GitHub Pages
      id: deployment
      uses: actions/deploy-pages@d6db90164ac5ed86f2b6aed7e0febac5b3c0c03e # v4.0.5<|MERGE_RESOLUTION|>--- conflicted
+++ resolved
@@ -37,13 +37,8 @@
           quarto.org:443
           registry.npmjs.org:443
           www.quarto.org:443
-<<<<<<< HEAD
     - uses: actions/checkout@692973e3d937129bcbf40652eb9f2f61becf3332 # v4.1.7
-    - uses: actions/setup-python@82c7e631bb3cdc910f68e0081d67478d79c6982d # v5.1.0
-=======
-    - uses: actions/checkout@a5ac7e51b41094c92402da3b24376905380afc29 # v4.1.6
     - uses: actions/setup-python@39cd14951b08e74b54015e9e001cdefcf80e669f # v5.1.1
->>>>>>> 30de0a74
       with:
         python-version: '3.11'
     - uses: quarto-dev/quarto-actions/setup@c1b50d36cf3c22b3dc7e530bd1b36634e824e545 # v2.1.4
